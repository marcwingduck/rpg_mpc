/*    rpg_quadrotor_mpc
 *    A model predictive control implementation for quadrotors.
 *    Copyright (C) 2017-2018 Philipp Foehn, 
 *    Robotics and Perception Group, University of Zurich
 * 
 *    Intended to be used with rpg_quadrotor_control and rpg_quadrotor_common.
 *    https://github.com/uzh-rpg/rpg_quadrotor_control
 *
 *    This program is free software: you can redistribute it and/or modify
 *    it under the terms of the GNU General Public License as published by
 *    the Free Software Foundation, either version 3 of the License, or
 *    (at your option) any later version.
 *
 *    This program is distributed in the hope that it will be useful,
 *    but WITHOUT ANY WARRANTY; without even the implied warranty of
 *    MERCHANTABILITY or FITNESS FOR A PARTICULAR PURPOSE.  See the
 *    GNU General Public License for more details.
 *
 *    You should have received a copy of the GNU General Public License
 *    along with this program.  If not, see <http://www.gnu.org/licenses/>.
 *
 */

#include <memory>
#include <acado_optimal_control.hpp>
#include <acado_code_generation.hpp>
#include <acado_gnuplot.hpp>

// Standalone code generation for a parameter-free quadrotor model
<<<<<<< HEAD
// with thrust and rates input.

int main()
{
    // Use Acado
    USING_NAMESPACE_ACADO

    /*
    Switch between code generation and analysis.

    If CODE_GEN is true the system is compiled into an optimizaiton problem
    for real-time iteration and all code to run it online is generated.
    Constraints and reference structure is used but the values will be set on
    runtinme.

    If CODE_GEN is false, the system is compiled into a standalone optimization
    and solved on execution. The reference and constraints must be set in here.
    */
    const bool CODE_GEN = true;

    // System variables
    DifferentialState p_x, p_y, p_z;
    DifferentialState q_w, q_x, q_y, q_z;
    DifferentialState v_x, v_y, v_z;
    Control T, w_x, w_y, w_z;
    DifferentialEquation f;
    Function h, hN;
    OnlineData p_F_x, p_F_y, p_F_z;
    OnlineData t_B_C_x, t_B_C_y, t_B_C_z;
    OnlineData q_B_C_w, q_B_C_x, q_B_C_y, q_B_C_z;

    // Parameters with exemplary values. These are set/overwritten at runtime.
    const double t_start = 0.0;      // Initial time [s]
    const double t_end = 2.0;        // Time horizon [s]
    const double dt = 0.1;           // Discretization time [s]
    const int N = round(t_end / dt); // Number of nodes
    const double g_z = 9.80665;      // Gravity is everywhere [m/s^2]
    const double w_max_yaw = 2;      // Maximal yaw rate [rad/s]
    const double w_max_xy = 3;       // Maximal pitch and roll rate [rad/s]
    const double T_min = 00.01;      // Minimal thrust [N]
    const double T_max = 17.63;      // Maximal thrust [N]

    // Bias to prevent division by zero.
    const double epsilon = 0.1; // Camera projection recover bias [m]

    // System Dynamics
    f << dot(p_x) == v_x;
    f << dot(p_y) == v_y;
    f << dot(p_z) == v_z;
    f << dot(q_w) == 0.5 * (-w_x * q_x - w_y * q_y - w_z * q_z);
    f << dot(q_x) == 0.5 * (w_x * q_w + w_z * q_y - w_y * q_z);
    f << dot(q_y) == 0.5 * (w_y * q_w - w_z * q_x + w_x * q_z);
    f << dot(q_z) == 0.5 * (w_z * q_w + w_y * q_x + w_z * q_y);
    f << dot(v_x) == 2 * (q_w * q_y + q_x * q_z) * T;
    f << dot(v_y) == 2 * (q_y * q_z - q_w * q_x) * T;
    f << dot(v_z) == (1 - 2 * q_x * q_x - 2 * q_y * q_y) * T - g_z;

    // Intermediate states to calculate point of interest projection!
    IntermediateState intSx = ((((-q_x) * q_B_C_x + (-q_y) * q_B_C_y + (-q_z) * q_B_C_z + q_B_C_w * q_w) * ((-q_x) * q_B_C_x + (-q_y) * q_B_C_y + (-q_z) * q_B_C_z + q_B_C_w * q_w) + ((-q_x) * q_B_C_z + q_B_C_w * q_y + q_B_C_x * q_z + q_B_C_y * q_w) * (-(-q_x) * q_B_C_z - q_B_C_w * q_y - q_B_C_x * q_z - q_B_C_y * q_w) + ((-q_y) * q_B_C_x + q_B_C_w * q_z + q_B_C_y * q_x + q_B_C_z * q_w) * (-(-q_y) * q_B_C_x - q_B_C_w * q_z - q_B_C_y * q_x - q_B_C_z * q_w) + ((-q_z) * q_B_C_y + q_B_C_w * q_x + q_B_C_x * q_w + q_B_C_z * q_y) * ((-q_z) * q_B_C_y + q_B_C_w * q_x + q_B_C_x * q_w + q_B_C_z * q_y)) * (p_F_x - p_x) + (((-q_x) * q_B_C_x + (-q_y) * q_B_C_y + (-q_z) * q_B_C_z + q_B_C_w * q_w) * ((-q_y) * q_B_C_x + q_B_C_w * q_z + q_B_C_y * q_x + q_B_C_z * q_w) + ((-q_x) * q_B_C_x + (-q_y) * q_B_C_y + (-q_z) * q_B_C_z + q_B_C_w * q_w) * ((-q_y) * q_B_C_x + q_B_C_w * q_z + q_B_C_y * q_x + q_B_C_z * q_w) + ((-q_x) * q_B_C_z + q_B_C_w * q_y + q_B_C_x * q_z + q_B_C_y * q_w) * ((-q_z) * q_B_C_y + q_B_C_w * q_x + q_B_C_x * q_w + q_B_C_z * q_y) + (-(-q_x) * q_B_C_z - q_B_C_w * q_y - q_B_C_x * q_z - q_B_C_y * q_w) * (-(-q_z) * q_B_C_y - q_B_C_w * q_x - q_B_C_x * q_w - q_B_C_z * q_y)) * (p_F_y - p_y) + (((-q_x) * q_B_C_x + (-q_y) * q_B_C_y + (-q_z) * q_B_C_z + q_B_C_w * q_w) * (-(-q_x) * q_B_C_z - q_B_C_w * q_y - q_B_C_x * q_z - q_B_C_y * q_w) + ((-q_x) * q_B_C_x + (-q_y) * q_B_C_y + (-q_z) * q_B_C_z + q_B_C_w * q_w) * (-(-q_x) * q_B_C_z - q_B_C_w * q_y - q_B_C_x * q_z - q_B_C_y * q_w) + ((-q_y) * q_B_C_x + q_B_C_w * q_z + q_B_C_y * q_x + q_B_C_z * q_w) * ((-q_z) * q_B_C_y + q_B_C_w * q_x + q_B_C_x * q_w + q_B_C_z * q_y) + ((-q_y) * q_B_C_x + q_B_C_w * q_z + q_B_C_y * q_x + q_B_C_z * q_w) * ((-q_z) * q_B_C_y + q_B_C_w * q_x + q_B_C_x * q_w + q_B_C_z * q_y)) * (p_F_z - p_z));
    IntermediateState intSy = ((((-q_x) * q_B_C_x + (-q_y) * q_B_C_y + (-q_z) * q_B_C_z + q_B_C_w * q_w) * ((-q_x) * q_B_C_x + (-q_y) * q_B_C_y + (-q_z) * q_B_C_z + q_B_C_w * q_w) + ((-q_x) * q_B_C_z + q_B_C_w * q_y + q_B_C_x * q_z + q_B_C_y * q_w) * ((-q_x) * q_B_C_z + q_B_C_w * q_y + q_B_C_x * q_z + q_B_C_y * q_w) + ((-q_y) * q_B_C_x + q_B_C_w * q_z + q_B_C_y * q_x + q_B_C_z * q_w) * (-(-q_y) * q_B_C_x - q_B_C_w * q_z - q_B_C_y * q_x - q_B_C_z * q_w) + ((-q_z) * q_B_C_y + q_B_C_w * q_x + q_B_C_x * q_w + q_B_C_z * q_y) * (-(-q_z) * q_B_C_y - q_B_C_w * q_x - q_B_C_x * q_w - q_B_C_z * q_y)) * (p_F_y - p_y) + (((-q_x) * q_B_C_x + (-q_y) * q_B_C_y + (-q_z) * q_B_C_z + q_B_C_w * q_w) * ((-q_z) * q_B_C_y + q_B_C_w * q_x + q_B_C_x * q_w + q_B_C_z * q_y) + ((-q_x) * q_B_C_x + (-q_y) * q_B_C_y + (-q_z) * q_B_C_z + q_B_C_w * q_w) * ((-q_z) * q_B_C_y + q_B_C_w * q_x + q_B_C_x * q_w + q_B_C_z * q_y) + ((-q_x) * q_B_C_z + q_B_C_w * q_y + q_B_C_x * q_z + q_B_C_y * q_w) * ((-q_y) * q_B_C_x + q_B_C_w * q_z + q_B_C_y * q_x + q_B_C_z * q_w) + (-(-q_x) * q_B_C_z - q_B_C_w * q_y - q_B_C_x * q_z - q_B_C_y * q_w) * (-(-q_y) * q_B_C_x - q_B_C_w * q_z - q_B_C_y * q_x - q_B_C_z * q_w)) * (p_F_z - p_z) + (((-q_x) * q_B_C_x + (-q_y) * q_B_C_y + (-q_z) * q_B_C_z + q_B_C_w * q_w) * (-(-q_y) * q_B_C_x - q_B_C_w * q_z - q_B_C_y * q_x - q_B_C_z * q_w) + ((-q_x) * q_B_C_x + (-q_y) * q_B_C_y + (-q_z) * q_B_C_z + q_B_C_w * q_w) * (-(-q_y) * q_B_C_x - q_B_C_w * q_z - q_B_C_y * q_x - q_B_C_z * q_w) + ((-q_x) * q_B_C_z + q_B_C_w * q_y + q_B_C_x * q_z + q_B_C_y * q_w) * ((-q_z) * q_B_C_y + q_B_C_w * q_x + q_B_C_x * q_w + q_B_C_z * q_y) + ((-q_x) * q_B_C_z + q_B_C_w * q_y + q_B_C_x * q_z + q_B_C_y * q_w) * ((-q_z) * q_B_C_y + q_B_C_w * q_x + q_B_C_x * q_w + q_B_C_z * q_y)) * (p_F_x - p_x));
    IntermediateState intSz = ((((-q_x) * q_B_C_x + (-q_y) * q_B_C_y + (-q_z) * q_B_C_z + q_B_C_w * q_w) * ((-q_x) * q_B_C_x + (-q_y) * q_B_C_y + (-q_z) * q_B_C_z + q_B_C_w * q_w) + ((-q_x) * q_B_C_z + q_B_C_w * q_y + q_B_C_x * q_z + q_B_C_y * q_w) * (-(-q_x) * q_B_C_z - q_B_C_w * q_y - q_B_C_x * q_z - q_B_C_y * q_w) + ((-q_y) * q_B_C_x + q_B_C_w * q_z + q_B_C_y * q_x + q_B_C_z * q_w) * ((-q_y) * q_B_C_x + q_B_C_w * q_z + q_B_C_y * q_x + q_B_C_z * q_w) + ((-q_z) * q_B_C_y + q_B_C_w * q_x + q_B_C_x * q_w + q_B_C_z * q_y) * (-(-q_z) * q_B_C_y - q_B_C_w * q_x - q_B_C_x * q_w - q_B_C_z * q_y)) * (p_F_z - p_z) + (((-q_x) * q_B_C_x + (-q_y) * q_B_C_y + (-q_z) * q_B_C_z + q_B_C_w * q_w) * ((-q_x) * q_B_C_z + q_B_C_w * q_y + q_B_C_x * q_z + q_B_C_y * q_w) + ((-q_x) * q_B_C_x + (-q_y) * q_B_C_y + (-q_z) * q_B_C_z + q_B_C_w * q_w) * ((-q_x) * q_B_C_z + q_B_C_w * q_y + q_B_C_x * q_z + q_B_C_y * q_w) + ((-q_y) * q_B_C_x + q_B_C_w * q_z + q_B_C_y * q_x + q_B_C_z * q_w) * ((-q_z) * q_B_C_y + q_B_C_w * q_x + q_B_C_x * q_w + q_B_C_z * q_y) + (-(-q_y) * q_B_C_x - q_B_C_w * q_z - q_B_C_y * q_x - q_B_C_z * q_w) * (-(-q_z) * q_B_C_y - q_B_C_w * q_x - q_B_C_x * q_w - q_B_C_z * q_y)) * (p_F_x - p_x) + (((-q_x) * q_B_C_x + (-q_y) * q_B_C_y + (-q_z) * q_B_C_z + q_B_C_w * q_w) * (-(-q_z) * q_B_C_y - q_B_C_w * q_x - q_B_C_x * q_w - q_B_C_z * q_y) + ((-q_x) * q_B_C_x + (-q_y) * q_B_C_y + (-q_z) * q_B_C_z + q_B_C_w * q_w) * (-(-q_z) * q_B_C_y - q_B_C_w * q_x - q_B_C_x * q_w - q_B_C_z * q_y) + ((-q_x) * q_B_C_z + q_B_C_w * q_y + q_B_C_x * q_z + q_B_C_y * q_w) * ((-q_y) * q_B_C_x + q_B_C_w * q_z + q_B_C_y * q_x + q_B_C_z * q_w) + ((-q_x) * q_B_C_z + q_B_C_w * q_y + q_B_C_x * q_z + q_B_C_y * q_w) * ((-q_y) * q_B_C_x + q_B_C_w * q_z + q_B_C_y * q_x + q_B_C_z * q_w)) * (p_F_y - p_y));

    // Cost: Sum(i=0, ..., N-1){h_i' * Q * h_i} + h_N' * Q_N * h_N
    // Running cost vector consists of all states and inputs.
    h << p_x << p_y << p_z
      << q_w << q_x << q_y << q_z
      << v_x << v_y << v_z
      << intSx / (intSz + epsilon) << intSy / (intSz + epsilon)
      << T << w_x << w_y << w_z;

    // End cost vector consists of all states (no inputs at last state).
    hN << p_x << p_y << p_z
       << q_w << q_x << q_y << q_z
       << v_x << v_y << v_z
       << intSx / (intSz + epsilon) << intSy / (intSz + epsilon);

    // Running cost weight matrix
    DMatrix Q(h.getDim(), h.getDim());
    Q.setIdentity();
    Q(0, 0) = 100; // x
    Q(1, 1) = 100; // y
    Q(2, 2) = 100; // z
    Q(3, 3) = 100; // qw
    Q(4, 4) = 100; // qx
    Q(5, 5) = 100; // qy
    Q(6, 6) = 100; // qz
    Q(7, 7) = 10;  // vx
    Q(8, 8) = 10;  // vy
    Q(9, 9) = 10;  // vz
    Q(10, 10) = 0; // Cost on perception
    Q(11, 11) = 0; // Cost on perception
    Q(12, 12) = 1; // T
    Q(13, 13) = 1; // wx
    Q(14, 14) = 1; // wy
    Q(15, 15) = 1; // wz

    // End cost weight matrix
    DMatrix QN(hN.getDim(), hN.getDim());
    QN.setIdentity();
    QN(0, 0) = Q(0, 0); // x
    QN(1, 1) = Q(1, 1); // y
    QN(2, 2) = Q(2, 2); // z
    QN(3, 3) = Q(3, 3); // qw
    QN(4, 4) = Q(4, 4); // qx
    QN(5, 5) = Q(5, 5); // qy
    QN(6, 6) = Q(6, 6); // qz
    QN(7, 7) = Q(7, 7); // vx
    QN(8, 8) = Q(8, 8); // vy
    QN(9, 9) = Q(9, 9); // vz
    QN(10, 10) = 0;     // Cost on perception
    QN(11, 11) = 0;     // Cost on perception

    // Set a reference for the analysis (if CODE_GEN is false).
    // Reference is at x = 2.0m in hover (qw = 1).
    DVector r(h.getDim()); // Running cost reference
    r.setZero();
    r(0) = 2.0;
    r(3) = 1.0;
    r(10) = g_z;

    DVector rN(hN.getDim()); // End cost reference
    rN.setZero();
    rN(0) = r(0);
    rN(3) = r(3);

    // DEFINE AN OPTIMAL CONTROL PROBLEM:
    // ----------------------------------
    OCP ocp(t_start, t_end, N);
    if (!CODE_GEN)
    {
        // For analysis, set references.
        ocp.minimizeLSQ(Q, h, r);
        ocp.minimizeLSQEndTerm(QN, hN, rN);
    }
    else
    {
        // For code generation, references are set during run time.
        BMatrix Q_sparse(h.getDim(), h.getDim());
        Q_sparse.setIdentity();
        BMatrix QN_sparse(hN.getDim(), hN.getDim());
        QN_sparse.setIdentity();
        ocp.minimizeLSQ(Q_sparse, h);
        ocp.minimizeLSQEndTerm(QN_sparse, hN);
    }

    // Add system dynamics
    ocp.subjectTo(f);
    // Add constraints
    ocp.subjectTo(-w_max_xy <= w_x <= w_max_xy);
    ocp.subjectTo(-w_max_xy <= w_y <= w_max_xy);
    ocp.subjectTo(-w_max_yaw <= w_z <= w_max_yaw);
    ocp.subjectTo(T_min <= T <= T_max);

    ocp.setNOD(10);

    if (!CODE_GEN)
    {
        // Set initial state
        ocp.subjectTo(AT_START, p_x == 0.0);
        ocp.subjectTo(AT_START, p_y == 0.0);
        ocp.subjectTo(AT_START, p_z == 0.0);
        ocp.subjectTo(AT_START, q_w == 1.0);
        ocp.subjectTo(AT_START, q_x == 0.0);
        ocp.subjectTo(AT_START, q_y == 0.0);
        ocp.subjectTo(AT_START, q_z == 0.0);
        ocp.subjectTo(AT_START, v_x == 0.0);
        ocp.subjectTo(AT_START, v_y == 0.0);
        ocp.subjectTo(AT_START, v_z == 0.0);
        ocp.subjectTo(AT_START, w_x == 0.0);
        ocp.subjectTo(AT_START, w_y == 0.0);
        ocp.subjectTo(AT_START, w_z == 0.0);

        // Setup some visualization
        GnuplotWindow window1(PLOT_AT_EACH_ITERATION);
        window1.addSubplot(p_x, "position x");
        window1.addSubplot(p_y, "position y");
        window1.addSubplot(p_z, "position z");
        window1.addSubplot(v_x, "verlocity x");
        window1.addSubplot(v_y, "verlocity y");
        window1.addSubplot(v_z, "verlocity z");

        GnuplotWindow window3(PLOT_AT_EACH_ITERATION);
        window3.addSubplot(w_x, "rotation-acc x");
        window3.addSubplot(w_y, "rotation-acc y");
        window3.addSubplot(w_z, "rotation-acc z");
        window3.addSubplot(T, "Thrust");

        // Define an algorithm to solve it.
        OptimizationAlgorithm algorithm(ocp);
        algorithm.set(INTEGRATOR_TOLERANCE, 1e-6);
        algorithm.set(KKT_TOLERANCE, 1e-3);
        algorithm << window1;
        algorithm << window3;
        algorithm.solve();
    }
    else
    {
        // For code generation, we can set some properties.
        // The main reason for a setting is given as comment.
        OCPexport mpc(ocp);

        mpc.set(HESSIAN_APPROXIMATION, GAUSS_NEWTON);    // is robust, stable
        mpc.set(DISCRETIZATION_TYPE, MULTIPLE_SHOOTING); // good convergence
        mpc.set(SPARSE_QP_SOLUTION, FULL_CONDENSING_N2); // due to qpOASES
        mpc.set(INTEGRATOR_TYPE, INT_IRK_GL4);           // accurate
        mpc.set(NUM_INTEGRATOR_STEPS, N);
        mpc.set(QP_SOLVER, QP_QPOASES); // free, source code
        mpc.set(HOTSTART_QP, YES);
        mpc.set(CG_USE_OPENMP, YES);                    // paralellization
        mpc.set(CG_HARDCODE_CONSTRAINT_VALUES, NO);     // set on runtime
        mpc.set(CG_USE_VARIABLE_WEIGHTING_MATRIX, YES); // time-varying costs
        mpc.set(USE_SINGLE_PRECISION, YES);             // Single precision

        // Do not generate tests, makes or matlab-related interfaces.
        mpc.set(GENERATE_TEST_FILE, NO);
        mpc.set(GENERATE_MAKE_FILE, NO);
        mpc.set(GENERATE_MATLAB_INTERFACE, NO);
        mpc.set(GENERATE_SIMULINK_INTERFACE, NO);

        // Finally, export everything.
        if (mpc.exportCode("quadrotor_mpc_codegen") != SUCCESSFUL_RETURN)
        {
            exit(EXIT_FAILURE);
        }
        mpc.printDimensionsQP();
    }

    return EXIT_SUCCESS;
=======
// with thrust and rates input. 

int main( ){
  // Use Acado
  USING_NAMESPACE_ACADO

  /*
  Switch between code generation and analysis.

  If CODE_GEN is true the system is compiled into an optimizaiton problem
  for real-time iteration and all code to run it online is generated.
  Constraints and reference structure is used but the values will be set on
  runtinme.

  If CODE_GEN is false, the system is compiled into a standalone optimization
  and solved on execution. The reference and constraints must be set in here.
  */
  const bool CODE_GEN = true;

  // System variables
  DifferentialState     p_x, p_y, p_z;
  DifferentialState     q_w, q_x, q_y, q_z;
  DifferentialState     v_x, v_y, v_z;
  Control               T, w_x, w_y, w_z;
  DifferentialEquation  f;
  Function              h, hN;
  OnlineData            p_F_x, p_F_y, p_F_z;
  OnlineData            t_B_C_x, t_B_C_y, t_B_C_z;
  OnlineData            q_B_C_w, q_B_C_x, q_B_C_y, q_B_C_z;

  // Parameters with exemplary values. These are set/overwritten at runtime.
  const double t_start = 0.0;     // Initial time [s]
  const double t_end = 2.0;       // Time horizon [s]
  const double dt = 0.1;          // Discretization time [s]
  const int N = round(t_end/dt);  // Number of nodes
  const double g_z = 9.8066;      // Gravity is everywhere [m/s^2]
  const double w_max_yaw = 1;     // Maximal yaw rate [rad/s]
  const double w_max_xy = 3;      // Maximal pitch and roll rate [rad/s]
  const double T_min = 2;         // Minimal thrust [N]
  const double T_max = 20;        // Maximal thrust [N]

  // Bias to prevent division by zero.
  const double epsilon = 0.1;     // Camera projection recover bias [m]


  // System Dynamics
  f << dot(p_x) ==  v_x;
  f << dot(p_y) ==  v_y;
  f << dot(p_z) ==  v_z;
  f << dot(q_w) ==  0.5 * ( - w_x * q_x - w_y * q_y - w_z * q_z);
  f << dot(q_x) ==  0.5 * ( w_x * q_w + w_z * q_y - w_y * q_z);
  f << dot(q_y) ==  0.5 * ( w_y * q_w - w_z * q_x + w_x * q_z);
  f << dot(q_z) ==  0.5 * ( w_z * q_w + w_y * q_x - w_x * q_y);
  f << dot(v_x) ==  2 * ( q_w * q_y + q_x * q_z ) * T;
  f << dot(v_y) ==  2 * ( q_y * q_z - q_w * q_x ) * T;
  f << dot(v_z) ==  ( 1 - 2 * q_x * q_x - 2 * q_y * q_y ) * T - g_z;

  // Intermediate states to calculate point of interest projection!
  IntermediateState intSx = ((((-q_x)*q_B_C_x+(-q_y)*q_B_C_y+(-q_z)*q_B_C_z+q_B_C_w*q_w)*((-q_x)*q_B_C_x+(-q_y)*q_B_C_y+(-q_z)*q_B_C_z+q_B_C_w*q_w)+((-q_x)*q_B_C_z+q_B_C_w*q_y+q_B_C_x*q_z+q_B_C_y*q_w)*(-(-q_x)*q_B_C_z-q_B_C_w*q_y-q_B_C_x*q_z-q_B_C_y*q_w)+((-q_y)*q_B_C_x+q_B_C_w*q_z+q_B_C_y*q_x+q_B_C_z*q_w)*(-(-q_y)*q_B_C_x-q_B_C_w*q_z-q_B_C_y*q_x-q_B_C_z*q_w)+((-q_z)*q_B_C_y+q_B_C_w*q_x+q_B_C_x*q_w+q_B_C_z*q_y)*((-q_z)*q_B_C_y+q_B_C_w*q_x+q_B_C_x*q_w+q_B_C_z*q_y))*(p_F_x-p_x)+(((-q_x)*q_B_C_x+(-q_y)*q_B_C_y+(-q_z)*q_B_C_z+q_B_C_w*q_w)*((-q_y)*q_B_C_x+q_B_C_w*q_z+q_B_C_y*q_x+q_B_C_z*q_w)+((-q_x)*q_B_C_x+(-q_y)*q_B_C_y+(-q_z)*q_B_C_z+q_B_C_w*q_w)*((-q_y)*q_B_C_x+q_B_C_w*q_z+q_B_C_y*q_x+q_B_C_z*q_w)+((-q_x)*q_B_C_z+q_B_C_w*q_y+q_B_C_x*q_z+q_B_C_y*q_w)*((-q_z)*q_B_C_y+q_B_C_w*q_x+q_B_C_x*q_w+q_B_C_z*q_y)+(-(-q_x)*q_B_C_z-q_B_C_w*q_y-q_B_C_x*q_z-q_B_C_y*q_w)*(-(-q_z)*q_B_C_y-q_B_C_w*q_x-q_B_C_x*q_w-q_B_C_z*q_y))*(p_F_y-p_y)+(((-q_x)*q_B_C_x+(-q_y)*q_B_C_y+(-q_z)*q_B_C_z+q_B_C_w*q_w)*(-(-q_x)*q_B_C_z-q_B_C_w*q_y-q_B_C_x*q_z-q_B_C_y*q_w)+((-q_x)*q_B_C_x+(-q_y)*q_B_C_y+(-q_z)*q_B_C_z+q_B_C_w*q_w)*(-(-q_x)*q_B_C_z-q_B_C_w*q_y-q_B_C_x*q_z-q_B_C_y*q_w)+((-q_y)*q_B_C_x+q_B_C_w*q_z+q_B_C_y*q_x+q_B_C_z*q_w)*((-q_z)*q_B_C_y+q_B_C_w*q_x+q_B_C_x*q_w+q_B_C_z*q_y)+((-q_y)*q_B_C_x+q_B_C_w*q_z+q_B_C_y*q_x+q_B_C_z*q_w)*((-q_z)*q_B_C_y+q_B_C_w*q_x+q_B_C_x*q_w+q_B_C_z*q_y))*(p_F_z-p_z));
  IntermediateState intSy = ((((-q_x)*q_B_C_x+(-q_y)*q_B_C_y+(-q_z)*q_B_C_z+q_B_C_w*q_w)*((-q_x)*q_B_C_x+(-q_y)*q_B_C_y+(-q_z)*q_B_C_z+q_B_C_w*q_w)+((-q_x)*q_B_C_z+q_B_C_w*q_y+q_B_C_x*q_z+q_B_C_y*q_w)*((-q_x)*q_B_C_z+q_B_C_w*q_y+q_B_C_x*q_z+q_B_C_y*q_w)+((-q_y)*q_B_C_x+q_B_C_w*q_z+q_B_C_y*q_x+q_B_C_z*q_w)*(-(-q_y)*q_B_C_x-q_B_C_w*q_z-q_B_C_y*q_x-q_B_C_z*q_w)+((-q_z)*q_B_C_y+q_B_C_w*q_x+q_B_C_x*q_w+q_B_C_z*q_y)*(-(-q_z)*q_B_C_y-q_B_C_w*q_x-q_B_C_x*q_w-q_B_C_z*q_y))*(p_F_y-p_y)+(((-q_x)*q_B_C_x+(-q_y)*q_B_C_y+(-q_z)*q_B_C_z+q_B_C_w*q_w)*((-q_z)*q_B_C_y+q_B_C_w*q_x+q_B_C_x*q_w+q_B_C_z*q_y)+((-q_x)*q_B_C_x+(-q_y)*q_B_C_y+(-q_z)*q_B_C_z+q_B_C_w*q_w)*((-q_z)*q_B_C_y+q_B_C_w*q_x+q_B_C_x*q_w+q_B_C_z*q_y)+((-q_x)*q_B_C_z+q_B_C_w*q_y+q_B_C_x*q_z+q_B_C_y*q_w)*((-q_y)*q_B_C_x+q_B_C_w*q_z+q_B_C_y*q_x+q_B_C_z*q_w)+(-(-q_x)*q_B_C_z-q_B_C_w*q_y-q_B_C_x*q_z-q_B_C_y*q_w)*(-(-q_y)*q_B_C_x-q_B_C_w*q_z-q_B_C_y*q_x-q_B_C_z*q_w))*(p_F_z-p_z)+(((-q_x)*q_B_C_x+(-q_y)*q_B_C_y+(-q_z)*q_B_C_z+q_B_C_w*q_w)*(-(-q_y)*q_B_C_x-q_B_C_w*q_z-q_B_C_y*q_x-q_B_C_z*q_w)+((-q_x)*q_B_C_x+(-q_y)*q_B_C_y+(-q_z)*q_B_C_z+q_B_C_w*q_w)*(-(-q_y)*q_B_C_x-q_B_C_w*q_z-q_B_C_y*q_x-q_B_C_z*q_w)+((-q_x)*q_B_C_z+q_B_C_w*q_y+q_B_C_x*q_z+q_B_C_y*q_w)*((-q_z)*q_B_C_y+q_B_C_w*q_x+q_B_C_x*q_w+q_B_C_z*q_y)+((-q_x)*q_B_C_z+q_B_C_w*q_y+q_B_C_x*q_z+q_B_C_y*q_w)*((-q_z)*q_B_C_y+q_B_C_w*q_x+q_B_C_x*q_w+q_B_C_z*q_y))*(p_F_x-p_x));
  IntermediateState intSz = ((((-q_x)*q_B_C_x+(-q_y)*q_B_C_y+(-q_z)*q_B_C_z+q_B_C_w*q_w)*((-q_x)*q_B_C_x+(-q_y)*q_B_C_y+(-q_z)*q_B_C_z+q_B_C_w*q_w)+((-q_x)*q_B_C_z+q_B_C_w*q_y+q_B_C_x*q_z+q_B_C_y*q_w)*(-(-q_x)*q_B_C_z-q_B_C_w*q_y-q_B_C_x*q_z-q_B_C_y*q_w)+((-q_y)*q_B_C_x+q_B_C_w*q_z+q_B_C_y*q_x+q_B_C_z*q_w)*((-q_y)*q_B_C_x+q_B_C_w*q_z+q_B_C_y*q_x+q_B_C_z*q_w)+((-q_z)*q_B_C_y+q_B_C_w*q_x+q_B_C_x*q_w+q_B_C_z*q_y)*(-(-q_z)*q_B_C_y-q_B_C_w*q_x-q_B_C_x*q_w-q_B_C_z*q_y))*(p_F_z-p_z)+(((-q_x)*q_B_C_x+(-q_y)*q_B_C_y+(-q_z)*q_B_C_z+q_B_C_w*q_w)*((-q_x)*q_B_C_z+q_B_C_w*q_y+q_B_C_x*q_z+q_B_C_y*q_w)+((-q_x)*q_B_C_x+(-q_y)*q_B_C_y+(-q_z)*q_B_C_z+q_B_C_w*q_w)*((-q_x)*q_B_C_z+q_B_C_w*q_y+q_B_C_x*q_z+q_B_C_y*q_w)+((-q_y)*q_B_C_x+q_B_C_w*q_z+q_B_C_y*q_x+q_B_C_z*q_w)*((-q_z)*q_B_C_y+q_B_C_w*q_x+q_B_C_x*q_w+q_B_C_z*q_y)+(-(-q_y)*q_B_C_x-q_B_C_w*q_z-q_B_C_y*q_x-q_B_C_z*q_w)*(-(-q_z)*q_B_C_y-q_B_C_w*q_x-q_B_C_x*q_w-q_B_C_z*q_y))*(p_F_x-p_x)+(((-q_x)*q_B_C_x+(-q_y)*q_B_C_y+(-q_z)*q_B_C_z+q_B_C_w*q_w)*(-(-q_z)*q_B_C_y-q_B_C_w*q_x-q_B_C_x*q_w-q_B_C_z*q_y)+((-q_x)*q_B_C_x+(-q_y)*q_B_C_y+(-q_z)*q_B_C_z+q_B_C_w*q_w)*(-(-q_z)*q_B_C_y-q_B_C_w*q_x-q_B_C_x*q_w-q_B_C_z*q_y)+((-q_x)*q_B_C_z+q_B_C_w*q_y+q_B_C_x*q_z+q_B_C_y*q_w)*((-q_y)*q_B_C_x+q_B_C_w*q_z+q_B_C_y*q_x+q_B_C_z*q_w)+((-q_x)*q_B_C_z+q_B_C_w*q_y+q_B_C_x*q_z+q_B_C_y*q_w)*((-q_y)*q_B_C_x+q_B_C_w*q_z+q_B_C_y*q_x+q_B_C_z*q_w))*(p_F_y-p_y));

  // Cost: Sum(i=0, ..., N-1){h_i' * Q * h_i} + h_N' * Q_N * h_N
  // Running cost vector consists of all states and inputs.
  h << p_x << p_y << p_z
    << q_w << q_x << q_y << q_z
    << v_x << v_y << v_z
    << intSx/(intSz + epsilon) << intSy/(intSz + epsilon) 
    << T << w_x << w_y << w_z;

  // End cost vector consists of all states (no inputs at last state).
  hN << p_x << p_y << p_z
    << q_w << q_x << q_y << q_z
    << v_x << v_y << v_z
    << intSx/(intSz + epsilon) << intSy/(intSz + epsilon);

  // Running cost weight matrix
  DMatrix Q(h.getDim(), h.getDim());
  Q.setIdentity();
  Q(0,0) = 100;   // x
  Q(1,1) = 100;   // y
  Q(2,2) = 100;   // z
  Q(3,3) = 100;   // qw
  Q(4,4) = 100;   // qx
  Q(5,5) = 100;   // qy
  Q(6,6) = 100;   // qz
  Q(7,7) = 10;   // vx
  Q(8,8) = 10;   // vy
  Q(9,9) = 10;   // vz
  Q(10,10) = 0;  // Cost on perception
  Q(11,11) = 0;  // Cost on perception
  Q(12,12) = 1;   // T
  Q(13,13) = 1;   // wx
  Q(14,14) = 1;   // wy
  Q(15,15) = 1;   // wz

  // End cost weight matrix
  DMatrix QN(hN.getDim(), hN.getDim());
  QN.setIdentity();
  QN(0,0) = Q(0,0);   // x
  QN(1,1) = Q(1,1);   // y
  QN(2,2) = Q(2,2);   // z
  QN(3,3) = Q(3,3);   // qw
  QN(4,4) = Q(4,4);   // qx
  QN(5,5) = Q(5,5);   // qy
  QN(6,6) = Q(6,6);   // qz
  QN(7,7) = Q(7,7);   // vx
  QN(8,8) = Q(8,8);   // vy
  QN(9,9) = Q(9,9);   // vz
  QN(10,10) = 0;  // Cost on perception
  QN(11,11) = 0;  // Cost on perception

  // Set a reference for the analysis (if CODE_GEN is false).
  // Reference is at x = 2.0m in hover (qw = 1).
  DVector r(h.getDim());    // Running cost reference
  r.setZero();
  r(0) = 2.0;
  r(3) = 1.0;
  r(10) = g_z;

  DVector rN(hN.getDim());   // End cost reference
  rN.setZero();
  rN(0) = r(0);
  rN(3) = r(3);


  // DEFINE AN OPTIMAL CONTROL PROBLEM:
  // ----------------------------------
  OCP ocp( t_start, t_end, N );
  if(!CODE_GEN)
  {
    // For analysis, set references.
    ocp.minimizeLSQ( Q, h, r );
    ocp.minimizeLSQEndTerm( QN, hN, rN );
  }else{
    // For code generation, references are set during run time.
    BMatrix Q_sparse(h.getDim(), h.getDim());
    Q_sparse.setIdentity();
    BMatrix QN_sparse(hN.getDim(), hN.getDim());
    QN_sparse.setIdentity();
    ocp.minimizeLSQ( Q_sparse, h);
    ocp.minimizeLSQEndTerm( QN_sparse, hN );
  }

  // Add system dynamics
  ocp.subjectTo( f );
  // Add constraints
  ocp.subjectTo(-w_max_xy <= w_x <= w_max_xy);
  ocp.subjectTo(-w_max_xy <= w_y <= w_max_xy);
  ocp.subjectTo(-w_max_yaw <= w_z <= w_max_yaw);
  ocp.subjectTo( T_min <= T <= T_max);

  ocp.setNOD(10);


  if(!CODE_GEN)
  {
    // Set initial state
    ocp.subjectTo( AT_START, p_x ==  0.0 );
    ocp.subjectTo( AT_START, p_y ==  0.0 );
    ocp.subjectTo( AT_START, p_z ==  0.0 );
    ocp.subjectTo( AT_START, q_w ==  1.0 );
    ocp.subjectTo( AT_START, q_x ==  0.0 );
    ocp.subjectTo( AT_START, q_y ==  0.0 );
    ocp.subjectTo( AT_START, q_z ==  0.0 );
    ocp.subjectTo( AT_START, v_x ==  0.0 );
    ocp.subjectTo( AT_START, v_y ==  0.0 );
    ocp.subjectTo( AT_START, v_z ==  0.0 );
    ocp.subjectTo( AT_START, w_x ==  0.0 );
    ocp.subjectTo( AT_START, w_y ==  0.0 );
    ocp.subjectTo( AT_START, w_z ==  0.0 );

    // Setup some visualization
    GnuplotWindow window1( PLOT_AT_EACH_ITERATION );
    window1.addSubplot( p_x,"position x" );
    window1.addSubplot( p_y,"position y" );
    window1.addSubplot( p_z,"position z" );
    window1.addSubplot( v_x,"verlocity x" );
    window1.addSubplot( v_y,"verlocity y" );
    window1.addSubplot( v_z,"verlocity z" );

    GnuplotWindow window3( PLOT_AT_EACH_ITERATION );
    window3.addSubplot( w_x,"rotation-acc x" );
    window3.addSubplot( w_y,"rotation-acc y" );
    window3.addSubplot( w_z,"rotation-acc z" ); 
    window3.addSubplot( T,"Thrust" );


    // Define an algorithm to solve it.
    OptimizationAlgorithm algorithm(ocp);
    algorithm.set( INTEGRATOR_TOLERANCE, 1e-6 );
    algorithm.set( KKT_TOLERANCE, 1e-3 );
    algorithm << window1;
    algorithm << window3;
    algorithm.solve();

  }else{
    // For code generation, we can set some properties.
    // The main reason for a setting is given as comment.
    OCPexport mpc(ocp);

    mpc.set(HESSIAN_APPROXIMATION,  GAUSS_NEWTON);        // is robust, stable
    mpc.set(DISCRETIZATION_TYPE,    MULTIPLE_SHOOTING);   // good convergence
    mpc.set(SPARSE_QP_SOLUTION,     FULL_CONDENSING_N2);  // due to qpOASES
    mpc.set(INTEGRATOR_TYPE,        INT_IRK_GL4);         // accurate
    mpc.set(NUM_INTEGRATOR_STEPS,   N);
    mpc.set(QP_SOLVER,              QP_QPOASES);          // free, source code
    mpc.set(HOTSTART_QP,            YES);
    mpc.set(CG_USE_OPENMP,                    YES);       // paralellization
    mpc.set(CG_HARDCODE_CONSTRAINT_VALUES,    NO);        // set on runtime
    mpc.set(CG_USE_VARIABLE_WEIGHTING_MATRIX, YES);       // time-varying costs
    mpc.set( USE_SINGLE_PRECISION,        YES);           // Single precision

    // Do not generate tests, makes or matlab-related interfaces.
    mpc.set( GENERATE_TEST_FILE,          NO);
    mpc.set( GENERATE_MAKE_FILE,          NO);
    mpc.set( GENERATE_MATLAB_INTERFACE,   NO);
    mpc.set( GENERATE_SIMULINK_INTERFACE, NO);

    // Finally, export everything.
    if(mpc.exportCode("quadrotor_mpc_codegen") != SUCCESSFUL_RETURN)
      exit( EXIT_FAILURE );
    mpc.printDimensionsQP( );
  }

  return EXIT_SUCCESS;
>>>>>>> 4544a913
}<|MERGE_RESOLUTION|>--- conflicted
+++ resolved
@@ -27,7 +27,6 @@
 #include <acado_gnuplot.hpp>
 
 // Standalone code generation for a parameter-free quadrotor model
-<<<<<<< HEAD
 // with thrust and rates input.
 
 int main()
@@ -80,7 +79,7 @@
     f << dot(q_w) == 0.5 * (-w_x * q_x - w_y * q_y - w_z * q_z);
     f << dot(q_x) == 0.5 * (w_x * q_w + w_z * q_y - w_y * q_z);
     f << dot(q_y) == 0.5 * (w_y * q_w - w_z * q_x + w_x * q_z);
-    f << dot(q_z) == 0.5 * (w_z * q_w + w_y * q_x + w_z * q_y);
+    f << dot(q_z) == 0.5 * (w_z * q_w + w_y * q_x - w_x * q_y);
     f << dot(v_x) == 2 * (q_w * q_y + q_x * q_z) * T;
     f << dot(v_y) == 2 * (q_y * q_z - q_w * q_x) * T;
     f << dot(v_z) == (1 - 2 * q_x * q_x - 2 * q_y * q_y) * T - g_z;
@@ -256,232 +255,4 @@
     }
 
     return EXIT_SUCCESS;
-=======
-// with thrust and rates input. 
-
-int main( ){
-  // Use Acado
-  USING_NAMESPACE_ACADO
-
-  /*
-  Switch between code generation and analysis.
-
-  If CODE_GEN is true the system is compiled into an optimizaiton problem
-  for real-time iteration and all code to run it online is generated.
-  Constraints and reference structure is used but the values will be set on
-  runtinme.
-
-  If CODE_GEN is false, the system is compiled into a standalone optimization
-  and solved on execution. The reference and constraints must be set in here.
-  */
-  const bool CODE_GEN = true;
-
-  // System variables
-  DifferentialState     p_x, p_y, p_z;
-  DifferentialState     q_w, q_x, q_y, q_z;
-  DifferentialState     v_x, v_y, v_z;
-  Control               T, w_x, w_y, w_z;
-  DifferentialEquation  f;
-  Function              h, hN;
-  OnlineData            p_F_x, p_F_y, p_F_z;
-  OnlineData            t_B_C_x, t_B_C_y, t_B_C_z;
-  OnlineData            q_B_C_w, q_B_C_x, q_B_C_y, q_B_C_z;
-
-  // Parameters with exemplary values. These are set/overwritten at runtime.
-  const double t_start = 0.0;     // Initial time [s]
-  const double t_end = 2.0;       // Time horizon [s]
-  const double dt = 0.1;          // Discretization time [s]
-  const int N = round(t_end/dt);  // Number of nodes
-  const double g_z = 9.8066;      // Gravity is everywhere [m/s^2]
-  const double w_max_yaw = 1;     // Maximal yaw rate [rad/s]
-  const double w_max_xy = 3;      // Maximal pitch and roll rate [rad/s]
-  const double T_min = 2;         // Minimal thrust [N]
-  const double T_max = 20;        // Maximal thrust [N]
-
-  // Bias to prevent division by zero.
-  const double epsilon = 0.1;     // Camera projection recover bias [m]
-
-
-  // System Dynamics
-  f << dot(p_x) ==  v_x;
-  f << dot(p_y) ==  v_y;
-  f << dot(p_z) ==  v_z;
-  f << dot(q_w) ==  0.5 * ( - w_x * q_x - w_y * q_y - w_z * q_z);
-  f << dot(q_x) ==  0.5 * ( w_x * q_w + w_z * q_y - w_y * q_z);
-  f << dot(q_y) ==  0.5 * ( w_y * q_w - w_z * q_x + w_x * q_z);
-  f << dot(q_z) ==  0.5 * ( w_z * q_w + w_y * q_x - w_x * q_y);
-  f << dot(v_x) ==  2 * ( q_w * q_y + q_x * q_z ) * T;
-  f << dot(v_y) ==  2 * ( q_y * q_z - q_w * q_x ) * T;
-  f << dot(v_z) ==  ( 1 - 2 * q_x * q_x - 2 * q_y * q_y ) * T - g_z;
-
-  // Intermediate states to calculate point of interest projection!
-  IntermediateState intSx = ((((-q_x)*q_B_C_x+(-q_y)*q_B_C_y+(-q_z)*q_B_C_z+q_B_C_w*q_w)*((-q_x)*q_B_C_x+(-q_y)*q_B_C_y+(-q_z)*q_B_C_z+q_B_C_w*q_w)+((-q_x)*q_B_C_z+q_B_C_w*q_y+q_B_C_x*q_z+q_B_C_y*q_w)*(-(-q_x)*q_B_C_z-q_B_C_w*q_y-q_B_C_x*q_z-q_B_C_y*q_w)+((-q_y)*q_B_C_x+q_B_C_w*q_z+q_B_C_y*q_x+q_B_C_z*q_w)*(-(-q_y)*q_B_C_x-q_B_C_w*q_z-q_B_C_y*q_x-q_B_C_z*q_w)+((-q_z)*q_B_C_y+q_B_C_w*q_x+q_B_C_x*q_w+q_B_C_z*q_y)*((-q_z)*q_B_C_y+q_B_C_w*q_x+q_B_C_x*q_w+q_B_C_z*q_y))*(p_F_x-p_x)+(((-q_x)*q_B_C_x+(-q_y)*q_B_C_y+(-q_z)*q_B_C_z+q_B_C_w*q_w)*((-q_y)*q_B_C_x+q_B_C_w*q_z+q_B_C_y*q_x+q_B_C_z*q_w)+((-q_x)*q_B_C_x+(-q_y)*q_B_C_y+(-q_z)*q_B_C_z+q_B_C_w*q_w)*((-q_y)*q_B_C_x+q_B_C_w*q_z+q_B_C_y*q_x+q_B_C_z*q_w)+((-q_x)*q_B_C_z+q_B_C_w*q_y+q_B_C_x*q_z+q_B_C_y*q_w)*((-q_z)*q_B_C_y+q_B_C_w*q_x+q_B_C_x*q_w+q_B_C_z*q_y)+(-(-q_x)*q_B_C_z-q_B_C_w*q_y-q_B_C_x*q_z-q_B_C_y*q_w)*(-(-q_z)*q_B_C_y-q_B_C_w*q_x-q_B_C_x*q_w-q_B_C_z*q_y))*(p_F_y-p_y)+(((-q_x)*q_B_C_x+(-q_y)*q_B_C_y+(-q_z)*q_B_C_z+q_B_C_w*q_w)*(-(-q_x)*q_B_C_z-q_B_C_w*q_y-q_B_C_x*q_z-q_B_C_y*q_w)+((-q_x)*q_B_C_x+(-q_y)*q_B_C_y+(-q_z)*q_B_C_z+q_B_C_w*q_w)*(-(-q_x)*q_B_C_z-q_B_C_w*q_y-q_B_C_x*q_z-q_B_C_y*q_w)+((-q_y)*q_B_C_x+q_B_C_w*q_z+q_B_C_y*q_x+q_B_C_z*q_w)*((-q_z)*q_B_C_y+q_B_C_w*q_x+q_B_C_x*q_w+q_B_C_z*q_y)+((-q_y)*q_B_C_x+q_B_C_w*q_z+q_B_C_y*q_x+q_B_C_z*q_w)*((-q_z)*q_B_C_y+q_B_C_w*q_x+q_B_C_x*q_w+q_B_C_z*q_y))*(p_F_z-p_z));
-  IntermediateState intSy = ((((-q_x)*q_B_C_x+(-q_y)*q_B_C_y+(-q_z)*q_B_C_z+q_B_C_w*q_w)*((-q_x)*q_B_C_x+(-q_y)*q_B_C_y+(-q_z)*q_B_C_z+q_B_C_w*q_w)+((-q_x)*q_B_C_z+q_B_C_w*q_y+q_B_C_x*q_z+q_B_C_y*q_w)*((-q_x)*q_B_C_z+q_B_C_w*q_y+q_B_C_x*q_z+q_B_C_y*q_w)+((-q_y)*q_B_C_x+q_B_C_w*q_z+q_B_C_y*q_x+q_B_C_z*q_w)*(-(-q_y)*q_B_C_x-q_B_C_w*q_z-q_B_C_y*q_x-q_B_C_z*q_w)+((-q_z)*q_B_C_y+q_B_C_w*q_x+q_B_C_x*q_w+q_B_C_z*q_y)*(-(-q_z)*q_B_C_y-q_B_C_w*q_x-q_B_C_x*q_w-q_B_C_z*q_y))*(p_F_y-p_y)+(((-q_x)*q_B_C_x+(-q_y)*q_B_C_y+(-q_z)*q_B_C_z+q_B_C_w*q_w)*((-q_z)*q_B_C_y+q_B_C_w*q_x+q_B_C_x*q_w+q_B_C_z*q_y)+((-q_x)*q_B_C_x+(-q_y)*q_B_C_y+(-q_z)*q_B_C_z+q_B_C_w*q_w)*((-q_z)*q_B_C_y+q_B_C_w*q_x+q_B_C_x*q_w+q_B_C_z*q_y)+((-q_x)*q_B_C_z+q_B_C_w*q_y+q_B_C_x*q_z+q_B_C_y*q_w)*((-q_y)*q_B_C_x+q_B_C_w*q_z+q_B_C_y*q_x+q_B_C_z*q_w)+(-(-q_x)*q_B_C_z-q_B_C_w*q_y-q_B_C_x*q_z-q_B_C_y*q_w)*(-(-q_y)*q_B_C_x-q_B_C_w*q_z-q_B_C_y*q_x-q_B_C_z*q_w))*(p_F_z-p_z)+(((-q_x)*q_B_C_x+(-q_y)*q_B_C_y+(-q_z)*q_B_C_z+q_B_C_w*q_w)*(-(-q_y)*q_B_C_x-q_B_C_w*q_z-q_B_C_y*q_x-q_B_C_z*q_w)+((-q_x)*q_B_C_x+(-q_y)*q_B_C_y+(-q_z)*q_B_C_z+q_B_C_w*q_w)*(-(-q_y)*q_B_C_x-q_B_C_w*q_z-q_B_C_y*q_x-q_B_C_z*q_w)+((-q_x)*q_B_C_z+q_B_C_w*q_y+q_B_C_x*q_z+q_B_C_y*q_w)*((-q_z)*q_B_C_y+q_B_C_w*q_x+q_B_C_x*q_w+q_B_C_z*q_y)+((-q_x)*q_B_C_z+q_B_C_w*q_y+q_B_C_x*q_z+q_B_C_y*q_w)*((-q_z)*q_B_C_y+q_B_C_w*q_x+q_B_C_x*q_w+q_B_C_z*q_y))*(p_F_x-p_x));
-  IntermediateState intSz = ((((-q_x)*q_B_C_x+(-q_y)*q_B_C_y+(-q_z)*q_B_C_z+q_B_C_w*q_w)*((-q_x)*q_B_C_x+(-q_y)*q_B_C_y+(-q_z)*q_B_C_z+q_B_C_w*q_w)+((-q_x)*q_B_C_z+q_B_C_w*q_y+q_B_C_x*q_z+q_B_C_y*q_w)*(-(-q_x)*q_B_C_z-q_B_C_w*q_y-q_B_C_x*q_z-q_B_C_y*q_w)+((-q_y)*q_B_C_x+q_B_C_w*q_z+q_B_C_y*q_x+q_B_C_z*q_w)*((-q_y)*q_B_C_x+q_B_C_w*q_z+q_B_C_y*q_x+q_B_C_z*q_w)+((-q_z)*q_B_C_y+q_B_C_w*q_x+q_B_C_x*q_w+q_B_C_z*q_y)*(-(-q_z)*q_B_C_y-q_B_C_w*q_x-q_B_C_x*q_w-q_B_C_z*q_y))*(p_F_z-p_z)+(((-q_x)*q_B_C_x+(-q_y)*q_B_C_y+(-q_z)*q_B_C_z+q_B_C_w*q_w)*((-q_x)*q_B_C_z+q_B_C_w*q_y+q_B_C_x*q_z+q_B_C_y*q_w)+((-q_x)*q_B_C_x+(-q_y)*q_B_C_y+(-q_z)*q_B_C_z+q_B_C_w*q_w)*((-q_x)*q_B_C_z+q_B_C_w*q_y+q_B_C_x*q_z+q_B_C_y*q_w)+((-q_y)*q_B_C_x+q_B_C_w*q_z+q_B_C_y*q_x+q_B_C_z*q_w)*((-q_z)*q_B_C_y+q_B_C_w*q_x+q_B_C_x*q_w+q_B_C_z*q_y)+(-(-q_y)*q_B_C_x-q_B_C_w*q_z-q_B_C_y*q_x-q_B_C_z*q_w)*(-(-q_z)*q_B_C_y-q_B_C_w*q_x-q_B_C_x*q_w-q_B_C_z*q_y))*(p_F_x-p_x)+(((-q_x)*q_B_C_x+(-q_y)*q_B_C_y+(-q_z)*q_B_C_z+q_B_C_w*q_w)*(-(-q_z)*q_B_C_y-q_B_C_w*q_x-q_B_C_x*q_w-q_B_C_z*q_y)+((-q_x)*q_B_C_x+(-q_y)*q_B_C_y+(-q_z)*q_B_C_z+q_B_C_w*q_w)*(-(-q_z)*q_B_C_y-q_B_C_w*q_x-q_B_C_x*q_w-q_B_C_z*q_y)+((-q_x)*q_B_C_z+q_B_C_w*q_y+q_B_C_x*q_z+q_B_C_y*q_w)*((-q_y)*q_B_C_x+q_B_C_w*q_z+q_B_C_y*q_x+q_B_C_z*q_w)+((-q_x)*q_B_C_z+q_B_C_w*q_y+q_B_C_x*q_z+q_B_C_y*q_w)*((-q_y)*q_B_C_x+q_B_C_w*q_z+q_B_C_y*q_x+q_B_C_z*q_w))*(p_F_y-p_y));
-
-  // Cost: Sum(i=0, ..., N-1){h_i' * Q * h_i} + h_N' * Q_N * h_N
-  // Running cost vector consists of all states and inputs.
-  h << p_x << p_y << p_z
-    << q_w << q_x << q_y << q_z
-    << v_x << v_y << v_z
-    << intSx/(intSz + epsilon) << intSy/(intSz + epsilon) 
-    << T << w_x << w_y << w_z;
-
-  // End cost vector consists of all states (no inputs at last state).
-  hN << p_x << p_y << p_z
-    << q_w << q_x << q_y << q_z
-    << v_x << v_y << v_z
-    << intSx/(intSz + epsilon) << intSy/(intSz + epsilon);
-
-  // Running cost weight matrix
-  DMatrix Q(h.getDim(), h.getDim());
-  Q.setIdentity();
-  Q(0,0) = 100;   // x
-  Q(1,1) = 100;   // y
-  Q(2,2) = 100;   // z
-  Q(3,3) = 100;   // qw
-  Q(4,4) = 100;   // qx
-  Q(5,5) = 100;   // qy
-  Q(6,6) = 100;   // qz
-  Q(7,7) = 10;   // vx
-  Q(8,8) = 10;   // vy
-  Q(9,9) = 10;   // vz
-  Q(10,10) = 0;  // Cost on perception
-  Q(11,11) = 0;  // Cost on perception
-  Q(12,12) = 1;   // T
-  Q(13,13) = 1;   // wx
-  Q(14,14) = 1;   // wy
-  Q(15,15) = 1;   // wz
-
-  // End cost weight matrix
-  DMatrix QN(hN.getDim(), hN.getDim());
-  QN.setIdentity();
-  QN(0,0) = Q(0,0);   // x
-  QN(1,1) = Q(1,1);   // y
-  QN(2,2) = Q(2,2);   // z
-  QN(3,3) = Q(3,3);   // qw
-  QN(4,4) = Q(4,4);   // qx
-  QN(5,5) = Q(5,5);   // qy
-  QN(6,6) = Q(6,6);   // qz
-  QN(7,7) = Q(7,7);   // vx
-  QN(8,8) = Q(8,8);   // vy
-  QN(9,9) = Q(9,9);   // vz
-  QN(10,10) = 0;  // Cost on perception
-  QN(11,11) = 0;  // Cost on perception
-
-  // Set a reference for the analysis (if CODE_GEN is false).
-  // Reference is at x = 2.0m in hover (qw = 1).
-  DVector r(h.getDim());    // Running cost reference
-  r.setZero();
-  r(0) = 2.0;
-  r(3) = 1.0;
-  r(10) = g_z;
-
-  DVector rN(hN.getDim());   // End cost reference
-  rN.setZero();
-  rN(0) = r(0);
-  rN(3) = r(3);
-
-
-  // DEFINE AN OPTIMAL CONTROL PROBLEM:
-  // ----------------------------------
-  OCP ocp( t_start, t_end, N );
-  if(!CODE_GEN)
-  {
-    // For analysis, set references.
-    ocp.minimizeLSQ( Q, h, r );
-    ocp.minimizeLSQEndTerm( QN, hN, rN );
-  }else{
-    // For code generation, references are set during run time.
-    BMatrix Q_sparse(h.getDim(), h.getDim());
-    Q_sparse.setIdentity();
-    BMatrix QN_sparse(hN.getDim(), hN.getDim());
-    QN_sparse.setIdentity();
-    ocp.minimizeLSQ( Q_sparse, h);
-    ocp.minimizeLSQEndTerm( QN_sparse, hN );
-  }
-
-  // Add system dynamics
-  ocp.subjectTo( f );
-  // Add constraints
-  ocp.subjectTo(-w_max_xy <= w_x <= w_max_xy);
-  ocp.subjectTo(-w_max_xy <= w_y <= w_max_xy);
-  ocp.subjectTo(-w_max_yaw <= w_z <= w_max_yaw);
-  ocp.subjectTo( T_min <= T <= T_max);
-
-  ocp.setNOD(10);
-
-
-  if(!CODE_GEN)
-  {
-    // Set initial state
-    ocp.subjectTo( AT_START, p_x ==  0.0 );
-    ocp.subjectTo( AT_START, p_y ==  0.0 );
-    ocp.subjectTo( AT_START, p_z ==  0.0 );
-    ocp.subjectTo( AT_START, q_w ==  1.0 );
-    ocp.subjectTo( AT_START, q_x ==  0.0 );
-    ocp.subjectTo( AT_START, q_y ==  0.0 );
-    ocp.subjectTo( AT_START, q_z ==  0.0 );
-    ocp.subjectTo( AT_START, v_x ==  0.0 );
-    ocp.subjectTo( AT_START, v_y ==  0.0 );
-    ocp.subjectTo( AT_START, v_z ==  0.0 );
-    ocp.subjectTo( AT_START, w_x ==  0.0 );
-    ocp.subjectTo( AT_START, w_y ==  0.0 );
-    ocp.subjectTo( AT_START, w_z ==  0.0 );
-
-    // Setup some visualization
-    GnuplotWindow window1( PLOT_AT_EACH_ITERATION );
-    window1.addSubplot( p_x,"position x" );
-    window1.addSubplot( p_y,"position y" );
-    window1.addSubplot( p_z,"position z" );
-    window1.addSubplot( v_x,"verlocity x" );
-    window1.addSubplot( v_y,"verlocity y" );
-    window1.addSubplot( v_z,"verlocity z" );
-
-    GnuplotWindow window3( PLOT_AT_EACH_ITERATION );
-    window3.addSubplot( w_x,"rotation-acc x" );
-    window3.addSubplot( w_y,"rotation-acc y" );
-    window3.addSubplot( w_z,"rotation-acc z" ); 
-    window3.addSubplot( T,"Thrust" );
-
-
-    // Define an algorithm to solve it.
-    OptimizationAlgorithm algorithm(ocp);
-    algorithm.set( INTEGRATOR_TOLERANCE, 1e-6 );
-    algorithm.set( KKT_TOLERANCE, 1e-3 );
-    algorithm << window1;
-    algorithm << window3;
-    algorithm.solve();
-
-  }else{
-    // For code generation, we can set some properties.
-    // The main reason for a setting is given as comment.
-    OCPexport mpc(ocp);
-
-    mpc.set(HESSIAN_APPROXIMATION,  GAUSS_NEWTON);        // is robust, stable
-    mpc.set(DISCRETIZATION_TYPE,    MULTIPLE_SHOOTING);   // good convergence
-    mpc.set(SPARSE_QP_SOLUTION,     FULL_CONDENSING_N2);  // due to qpOASES
-    mpc.set(INTEGRATOR_TYPE,        INT_IRK_GL4);         // accurate
-    mpc.set(NUM_INTEGRATOR_STEPS,   N);
-    mpc.set(QP_SOLVER,              QP_QPOASES);          // free, source code
-    mpc.set(HOTSTART_QP,            YES);
-    mpc.set(CG_USE_OPENMP,                    YES);       // paralellization
-    mpc.set(CG_HARDCODE_CONSTRAINT_VALUES,    NO);        // set on runtime
-    mpc.set(CG_USE_VARIABLE_WEIGHTING_MATRIX, YES);       // time-varying costs
-    mpc.set( USE_SINGLE_PRECISION,        YES);           // Single precision
-
-    // Do not generate tests, makes or matlab-related interfaces.
-    mpc.set( GENERATE_TEST_FILE,          NO);
-    mpc.set( GENERATE_MAKE_FILE,          NO);
-    mpc.set( GENERATE_MATLAB_INTERFACE,   NO);
-    mpc.set( GENERATE_SIMULINK_INTERFACE, NO);
-
-    // Finally, export everything.
-    if(mpc.exportCode("quadrotor_mpc_codegen") != SUCCESSFUL_RETURN)
-      exit( EXIT_FAILURE );
-    mpc.printDimensionsQP( );
-  }
-
-  return EXIT_SUCCESS;
->>>>>>> 4544a913
 }